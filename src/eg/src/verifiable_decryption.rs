#![deny(clippy::unwrap_used)]
#![deny(clippy::expect_used)]
#![deny(clippy::panic)]
#![deny(clippy::manual_assert)]

//! This module provides the implementation of verifiable decryption for [`Ciphertext`]s.
//! For more details see Section `3.6` of the Electionguard specification `2.0.0`.

use crate::{
    election_parameters::ElectionParameters,
    fixed_parameters::FixedParameters,
    guardian::GuardianIndex,
    guardian_public_key::GuardianPublicKey,
    guardian_share::GuardianSecretKeyShare,
    hash::{eg_h, HValue},
    joint_election_public_key::{Ciphertext, JointElectionPublicKey},
};
use itertools::izip;
use serde::{Deserialize, Serialize};
use thiserror::Error;
use util::{
    algebra::{FieldElement, Group, GroupElement, ScalarField},
    algebra_utils::{get_single_coefficient_at_zero, group_lagrange_at_zero, DiscreteLog},
    csprng::Csprng,
};

/// A decryption share is a guardian's partial decryption of a given ciphertext.
///
/// This corresponds to the `M_i` in Section `3.6.2`.
#[derive(Clone, Debug, Serialize, Deserialize)]
pub struct DecryptionShare {
    /// The guardian's index
    pub i: GuardianIndex,
    /// The decryption share value
    pub m_i: GroupElement,
}

impl DecryptionShare {
    /// This function computes the [`DecryptionShare`] for a given [`Ciphertext`] and [`GuardianSecretKeyShare`].
    ///
    /// The arguments are
    /// - `self` - the encrypted share
    /// - `fixed_parameters` - the fixed parameters
    /// - `secret_key_share` - the secret key share
    /// - `ciphertext` - the ElGamal ciphertext
    pub fn from(
        fixed_parameters: &FixedParameters,
        secret_key_share: &GuardianSecretKeyShare,
        ciphertext: &Ciphertext,
    ) -> Self {
        let group = &fixed_parameters.group;
        let m_i = ciphertext.alpha.exp(&secret_key_share.p_i, group);
        DecryptionShare {
            i: secret_key_share.i,
            m_i,
        }
    }
}

/// The combined decryption share allows to compute the plain-text from a given ciphertext.
///
/// This corresponds to the `M` in Section `3.6.2`.
#[derive(Debug)]
pub struct CombinedDecryptionShare(GroupElement);

/// Represents errors occurring while combining [`DecryptionShare`]s into a [`CombinedDecryptionShare`].
#[derive(Error, Debug, PartialEq)]
pub enum ShareCombinationError {
    /// Occurs if not enough shares were provided. Combination requires shares from at least `k` out of `n` guardians.
    #[error("Only {l} decryption shares given, but at least {k} required.")]
    NotEnoughShares { l: usize, k: u32 },
    /// Occurs if the guardian index is out of bounds.
    #[error("Guardian {i} is has an index bigger than {n}")]
    InvalidGuardian { i: GuardianIndex, n: GuardianIndex },
    /// Occurs if multiple shares from the same guardian are provided.
    #[error("Guardian {i} is represented more than once in the decryption shares.")]
    DuplicateGuardian { i: GuardianIndex },
    /// Occurs if the Lagrange interpolation fails.
    #[error("Could not compute the polynomial interpolation.")]
    InterpolationFailure,
}

impl CombinedDecryptionShare {
    /// Computes the combination of [`DecryptionShare`]s.
    ///
    /// The arguments are
    /// - `election_parameters` - the election parameters
    /// - `decryption_shares` - a vector of decryption shares
    ///
    /// The computation follows Equation `68`.
    pub fn combine(
        election_parameters: &ElectionParameters,
        decryption_shares: &[DecryptionShare],
    ) -> Result<Self, ShareCombinationError> {
        let fixed_parameters = &election_parameters.fixed_parameters;
        let varying_parameters = &election_parameters.varying_parameters;
        let n = varying_parameters.n.get_one_based_usize();
        let k = varying_parameters.k.get_one_based_u32();

        let field = &fixed_parameters.field;

        let l = decryption_shares.len();
        // Ensure that we have at least k decryption shares
        if l < k as usize {
            return Err(ShareCombinationError::NotEnoughShares { l, k });
        }
        // Verify that every guardian (index) is represented at most once and that all guardians indices are within the bounds.
        let mut seen = vec![false; n];
        for share in decryption_shares {
            let seen_ix = share.i.get_zero_based_usize();
            if seen_ix >= n {
                return Err(ShareCombinationError::InvalidGuardian {
                    i: share.i,
                    n: varying_parameters.n,
                });
            }
            if seen[seen_ix] {
                return Err(ShareCombinationError::DuplicateGuardian { i: share.i });
            }
            seen[seen_ix] = true;
        }

        let xs: Vec<_> = decryption_shares
            .iter()
            .map(|s| FieldElement::from(s.i.get_one_based_u32(), field))
            .collect();
        let ys: Vec<_> = decryption_shares.iter().map(|s| s.m_i.clone()).collect();

        let m = group_lagrange_at_zero(&xs, &ys, &fixed_parameters.field, &fixed_parameters.group);
        match m {
            // This should not happen
            None => Err(ShareCombinationError::InterpolationFailure),
            Some(m) => Ok(CombinedDecryptionShare(m)),
        }
    }
}

/// The commitment share of a single guardian for a [`DecryptionProof`].
///
/// This corresponds to `(a_i,b_i)` in Equation `69`.
#[derive(Clone, Debug, Serialize, Deserialize)]
pub struct DecryptionProofCommitShare {
    /// The guardian's index
    pub i: GuardianIndex,
    /// First part of the commit share
    pub a_i: GroupElement,
    /// Second part of the commit share
    pub b_i: GroupElement,
}

/// The secret state for a commitment share of a single guardian for a [`DecryptionProof`].
///
/// This corresponds to `u_i` as in Equation `69`.
#[derive(Clone, Debug, Serialize, Deserialize)]
pub struct DecryptionProofStateShare {
    /// The guardian's index
    pub i: GuardianIndex,
    /// The commit state
    pub u_i: FieldElement,
}

/// The response share of a single guardian for a [`DecryptionProof`].
///
/// This corresponds to `v_i` as in Equation `73`.
#[derive(Clone, Debug, Serialize, Deserialize)]
pub struct DecryptionProofResponseShare {
    /// The guardian's index
    pub i: GuardianIndex,
    /// The response share
    pub v_i: FieldElement,
}

/// Represents errors occurring while computing a response share.
#[derive(Error, Debug)]
pub enum ResponseShareError {
    /// Occurs if one tries to compute the response from a state share that does not match the secret key share.
    #[error("Indices of key share (here {i}) and state share (here {j}) must match!")]
    KeyStateShareIndexMismatch { i: GuardianIndex, j: GuardianIndex },
    /// Occurs if the Lagrange coefficient can not be computed.
    #[error("Computation of the Lagrange coefficient failed.")]
    CoefficientFailure,
}

/// Represents errors occurring while combining the commit and response shares into a single [`DecryptionProof`].
#[derive(Error, Debug)]
pub enum CombineProofError {
    /// Occurs if the input list are not of the same length
    #[error("The given lists must be of the same length!")]
    ListLengthMismatch,
    /// Occurs if the input list are not ordered the same way.
    #[error("The given lists must be ordered the same way!")]
    IndexMismatch,
    /// Occurs if the joint public key does not match the list of public keys.
    #[error("Could not compute the joint public key from the list of public keys!")]
    JointPKFailure,
    /// Occurs if the decryption shares could not be combined.
    #[error("Could not combine the given decryption shares: {0}")]
    ShareCombinationError(ShareCombinationError),
    /// Occurs if the commitment and response shares are inconsistent (Checks `9.A` and `9.B`).
    #[error("The commit message ({1}) of guardian {0} is inconsistent!")]
    CommitInconsistency(GuardianIndex, String),
    /// Occurs if the Lagrange coefficient can not be computed.
    #[error("Computation of the Lagrange coefficient failed!")]
    CoefficientFailure,
}

/// Proof that a given plaintext is the decryption of a given ciphertext relative to a given public key.
///
/// This is a Sigma protocol for a discrete logarithm relation. It corresponds to the proof from Section `3.6.3`.
#[derive(Clone, Debug, Serialize, Deserialize)]
pub struct DecryptionProof {
    /// Challenge
    pub challenge: FieldElement,
    /// Response
    pub response: FieldElement,
}

impl DecryptionProof {
    /// This function generates the commitment share and secret state for a decryption proof.
    ///
    /// The arguments are
    /// - `csprng` - secure randomness generator
    /// - `fixed_parameters` - the fixed parameters
    /// - `ciphertext` - the ElGamal ciphertext
    /// - `i` - the guardian index
    ///
    /// The computation follows Equations `69` and `70`.
    pub fn generate_commit_share(
        csprng: &mut Csprng,
        fixed_parameters: &FixedParameters,
        ciphertext: &Ciphertext,
        i: &GuardianIndex,
    ) -> (DecryptionProofCommitShare, DecryptionProofStateShare) {
        let group = &fixed_parameters.group;
        let field = &fixed_parameters.field;

        let u_i = field.random_field_elem(csprng);
        let a_i = group.g_exp(&u_i);
        let b_i = ciphertext.alpha.exp(&u_i, group);
        let dcs = DecryptionProofCommitShare { i: *i, a_i, b_i };
        let dss = DecryptionProofStateShare { i: *i, u_i };
        (dcs, dss)
    }

    /// This function computes the challenge for the decryption NIZK.
    ///
    /// The computation corresponds to Equation `71`.
    ///
    /// The arguments are
    /// - `fixed_parameters` - the fixed parameters
    /// - `h_e` - the extended bash hash
    /// - `k` - the joint election public key
    /// - `c` - the ciphertext
    /// - `a` - first part of the commit message
    /// - `b` - second part of the commit message
    /// - `m` - combined decryption share
    fn challenge(
        fixed_parameters: &FixedParameters,
        h_e: &HValue,
        k: &JointElectionPublicKey,
        c: &Ciphertext,
        a: &GroupElement,
        b: &GroupElement,
        m: &CombinedDecryptionShare,
    ) -> FieldElement {
        let field = &fixed_parameters.field;
        let group = &fixed_parameters.group;
        // v = 0x30 | b(k,512) | b(c.A,512)| b(c.B,512) | b(a,512) | b(b,512) | b(m,512)
        let mut v = vec![0x30];
        v.extend_from_slice(
            k.joint_election_public_key
                .to_be_bytes_left_pad(group)
                .as_slice(),
        );
        v.extend_from_slice(c.alpha.to_be_bytes_left_pad(group).as_slice());
        v.extend_from_slice(c.beta.to_be_bytes_left_pad(group).as_slice());
        v.extend_from_slice(a.to_be_bytes_left_pad(group).as_slice());
        v.extend_from_slice(b.to_be_bytes_left_pad(group).as_slice());
        v.extend_from_slice(m.0.to_be_bytes_left_pad(group).as_slice());
        let c = eg_h(h_e, &v);
        //The challenge is not reduced modulo q (cf. Section 5.4)
        FieldElement::from_bytes_be(c.0.as_slice(), field)
    }

    /// This function computes a guardian's response share for the decryption NIZK.
    ///
    /// This corresponds to the computation specified in Equation `73`.
    ///
    /// The arguments are
    /// - `fixed_parameters` - the fixed parameters
    /// - `h_e` - the extended bash hash
    /// - `k` - the joint election public key
    /// - `m` - combined decryption share
    /// - `ciphertext` - the ciphertext
    /// - `proof_commit_shares` - the shares of the commit message
    /// - `proof_commit_state` - the guardian's commit state
    /// - `secret_key_share` - the guardian's key share
    #[allow(clippy::too_many_arguments)]
    pub fn generate_response_share(
        fixed_parameters: &FixedParameters,
        h_e: &HValue,
        k: &JointElectionPublicKey,
        ciphertext: &Ciphertext,
        m: &CombinedDecryptionShare,
        proof_commit_shares: &[DecryptionProofCommitShare],
        proof_commit_state: &DecryptionProofStateShare,
        secret_key_share: &GuardianSecretKeyShare,
    ) -> Result<DecryptionProofResponseShare, ResponseShareError> {
        if proof_commit_state.i != secret_key_share.i {
            return Err(ResponseShareError::KeyStateShareIndexMismatch {
                i: proof_commit_state.i,
                j: secret_key_share.i,
            });
        }
        let group = &fixed_parameters.group;
        let field = &fixed_parameters.field;
        // Equation `70`
        let (a, b) = proof_commit_shares
            .iter()
            .fold((Group::one(), Group::one()), |(a, b), share| {
                (a.mul(&share.a_i, group), b.mul(&share.b_i, group))
            });
        // Equation `71`
        let c = Self::challenge(fixed_parameters, h_e, k, ciphertext, &a, &b, m);
        // Equation `72` c_i = (c*w_i)
        let i_scalar = FieldElement::from(proof_commit_state.i.get_one_based_u32(), field);
        let xs: Vec<FieldElement> = proof_commit_shares
            .iter()
            .map(|s| FieldElement::from(s.i.get_one_based_u32(), field))
            .collect();
        let w_i = match get_single_coefficient_at_zero(&xs, &i_scalar, field) {
            Some(w_i) => w_i,
            None => return Err(ResponseShareError::CoefficientFailure),
        };
        let c_i = c.mul(&w_i, field);
        // Equation `73` v_i = (u_i - c_i*P(i))
        let v_i = proof_commit_state
            .u_i
            .sub(&c_i.mul(&secret_key_share.p_i, field), field);
        Ok(DecryptionProofResponseShare {
            i: proof_commit_state.i,
            v_i,
        })
    }

    /// This function computes a decryption proof given the commit and response shares.
    ///
    /// The arguments are
    /// - `election_parameters` - the election parameters
    /// - `h_e` - the extended bash hash
    /// - `ciphertext` - the ciphertext
    /// - `decryption_shares` - the decryption shares
    /// - `proof_commit_shares` - the shares of the commit message
    /// - `proof_response_shares` - the shares of the response
    /// - `guardian_public_keys` - the guardians' public keys
    ///
    /// This function checks that `decryption_shares`, `proof_commit_shares`,
    /// `proof_response_shares`, are *ordered* the same way,
    /// i.e. the i-th element in each list belongs to the same guardian.
    /// The function also checks that `guardian_public_keys` contains all n public keys.
    pub fn combine_proof(
        election_parameters: &ElectionParameters,
        h_e: &HValue,
        ciphertext: &Ciphertext,
        decryption_shares: &[DecryptionShare],
        proof_commit_shares: &[DecryptionProofCommitShare],
        proof_response_shares: &[DecryptionProofResponseShare],
        guardian_public_keys: &[GuardianPublicKey],
    ) -> Result<Self, CombineProofError> {
        let fixed_parameters = &election_parameters.fixed_parameters;

        if decryption_shares.len() != proof_commit_shares.len()
            || decryption_shares.len() != proof_response_shares.len()
        {
            return Err(CombineProofError::ListLengthMismatch);
        }

        //Check that the indices match
        for (ds, cs, rs) in izip!(
            decryption_shares,
            proof_commit_shares,
            proof_response_shares
        ) {
            if ds.i != cs.i || ds.i != rs.i {
                return Err(CombineProofError::IndexMismatch);
            }
        }

        //Check that the joint key matches the given public keys
        //This also checks that all public keys are given
        let joint_key =
            match JointElectionPublicKey::compute(election_parameters, guardian_public_keys) {
                Err(_) => return Err(CombineProofError::JointPKFailure),
                Ok(pk) => pk,
            };

        let m = CombinedDecryptionShare::combine(election_parameters, decryption_shares);
        let m = match m {
            Ok(res) => res,
            Err(e) => return Err(CombineProofError::ShareCombinationError(e)),
        };

        let group = &fixed_parameters.group;
        let field = &fixed_parameters.field;

        let (a, b) = proof_commit_shares
            .iter()
            .fold((Group::one(), Group::one()), |(a, b), share| {
                (a.mul(&share.a_i, group), b.mul(&share.b_i, group))
            });
        let c = Self::challenge(fixed_parameters, h_e, &joint_key, ciphertext, &a, &b, &m);

        let xs: Vec<FieldElement> = proof_commit_shares
            .iter()
            .map(|s| FieldElement::from(s.i.get_one_based_u32(), field))
            .collect();
        let mut c_i_vec = vec![];
        for cs in proof_commit_shares {
            let i = cs.i.get_one_based_u32();
            let i = FieldElement::from(i, field);
            let w_i = match get_single_coefficient_at_zero(&xs, &i, &fixed_parameters.field) {
                Some(w_i) => w_i,
                None => return Err(CombineProofError::CoefficientFailure),
            };
            let c_i = c.mul(&w_i, field);
            c_i_vec.push(c_i);
        }

        // Check Equations (74) and (75)
        for (ds, cs, rs, c_i) in izip!(
            decryption_shares,
            proof_commit_shares,
            proof_response_shares,
            c_i_vec
        ) {
            let g_v = group.g_exp(&rs.v_i);
            let i_scalar = FieldElement::from(ds.i.get_one_based_u32(), field);
            let k_prod = guardian_public_keys.iter().fold(Group::one(), |prod, pk| {
                let inner_p = pk.coefficient_commitments.0.iter().enumerate().fold(
                    Group::one(),
                    |prod, (m, k_m)| {
                        let i_pow_m = i_scalar.pow(m, field);
                        prod.mul(&k_m.0.exp(&i_pow_m, group), group)
                    },
                );
                prod.mul(&inner_p, group)
            });
            let a_i = g_v.mul(&k_prod.exp(&c_i, group), group);

            let a_v = ciphertext.alpha.exp(&rs.v_i, group);
            let m_c = ds.m_i.exp(&c_i, group);
            let b_i = a_v.mul(&m_c, group);

            if a_i != cs.a_i {
                return Err(CombineProofError::CommitInconsistency(
                    ds.i,
                    "a_i != a_i'".into(),
                ));
            }
            if b_i != cs.b_i {
                return Err(CombineProofError::CommitInconsistency(
                    ds.i,
                    "b_i != b_i'".into(),
                ));
            }
        }

        let v = proof_response_shares
            .iter()
            .fold(ScalarField::zero(), |sum, rs| sum.add(&rs.v_i, field));

        Ok(DecryptionProof {
            challenge: c,
            response: v,
        })
    }

    /// This function validates a decryption proof.
    ///
    /// The arguments are
    /// - `self` - the decryption proof
    /// - `fixed_parameters` - the fixed parameters
    /// - `h_e` - the extended bash hash
    /// - `joint_key` - the joint election public key
    /// - `ciphertext` - the ciphertext
    /// - `m` - combined decryption share
    pub fn validate(
        &self,
        fixed_parameters: &FixedParameters,
        h_e: &HValue,
        joint_key: &JointElectionPublicKey,
        ciphertext: &Ciphertext,
        m: &CombinedDecryptionShare,
    ) -> bool {
        let group = &fixed_parameters.group;
        let field = &fixed_parameters.field;

        let key = &joint_key.joint_election_public_key;

        let a = group
            .g_exp(&self.response)
            .mul(&key.exp(&self.challenge, group), group);
        let a_v = ciphertext.alpha.exp(&self.response, group);
        let m_c = m.0.exp(&self.challenge, group);
        let b = a_v.mul(&m_c, group);

        //Check (9.A)
        if !self.response.is_valid(field) {
            return false;
        }
        let c = Self::challenge(fixed_parameters, h_e, joint_key, ciphertext, &a, &b, m);
        //Check (9.B)
        if c != self.challenge {
            return false;
        }
        true
    }
}

/// Represents errors occurring during decryption.
#[derive(Error, Debug)]
pub enum DecryptionError {
    /// Occurs if the combined decryption share has no inverse.
    #[error("The combined decryption share has no inverse!")]
    NoInverse,
    /// Occurs if the computation of the plain-text from `T` and the joint public-key fails.
    #[error("Could not compute the plaintext using dlog!")]
    NoDlog,
}

/// Represents a "in-the-exponent" plain-text with a [`DecryptionProof`].
///
/// This corresponds to `t` and `(c,v)` as in Section `3.6.3`.
pub struct VerifiableDecryption {
    /// The decrypted plain-text
    pub plain_text: FieldElement,
    /// The proof of correctness
    pub proof: DecryptionProof,
}

impl VerifiableDecryption {
    /// This function computes a verifiable decryption.
    ///
    /// The arguments are
    /// - `fixed_parameters` - the fixed parameters
    /// - `joint_key` - the joint election public key
    /// - `ciphertext` - the ciphertext
    /// - `m` - combined decryption share
    /// - `proof` - the proof of correctness
    pub fn new(
        fixed_parameters: &FixedParameters,
        joint_key: &JointElectionPublicKey,
        ciphertext: &Ciphertext,
        m: &CombinedDecryptionShare,
        proof: &DecryptionProof,
    ) -> Result<Self, DecryptionError> {
        let field = &fixed_parameters.field;
        let group = &fixed_parameters.group;
        let group_msg = match m.0.inv(group) {
            None => return Err(DecryptionError::NoInverse),
            Some(m_inv) => ciphertext.beta.mul(&m_inv, group),
        };
        let base = &joint_key.joint_election_public_key;
        let dlog = DiscreteLog::from_group(base, group);
        let plain_text = match dlog.ff_find(&group_msg, field) {
            None => return Err(DecryptionError::NoDlog),
            Some(x) => x,
        };
        Ok(VerifiableDecryption {
            plain_text,
            proof: proof.clone(),
        })
    }

    /// This function checks the correctness of the decryption for given ciphertext and joint public key.
    ///
    /// Arguments are
    /// - `self` - the verifiable decryption
    /// - `fixed_parameters` - the fixed parameters
    /// - `h_e` - the extended bash hash
    /// - `joint_key` - the joint election public key
    /// - `ciphertext` - the ciphertext
    pub fn verify(
        &self,
        fixed_parameters: &FixedParameters,
        h_e: &HValue,
        joint_key: &JointElectionPublicKey,
        ciphertext: &Ciphertext,
    ) -> bool {
        let group = &fixed_parameters.group;
        let t = joint_key
            .joint_election_public_key
            .exp(&self.plain_text, group);
        let m = match t.inv(group) {
            None => return false,
            Some(t_inv) => ciphertext.beta.mul(&t_inv, group),
        };
        self.proof.validate(
            fixed_parameters,
            h_e,
            joint_key,
            ciphertext,
            &CombinedDecryptionShare(m),
        )
    }
}

#[cfg(test)]
#[allow(clippy::unwrap_used)]
mod test {
    use std::iter::zip;
    use util::{algebra::FieldElement, csprng::Csprng};

    use crate::{
        election_parameters::ElectionParameters,
        example_election_parameters::example_election_parameters,
        fixed_parameters::FixedParameters,
        guardian::GuardianIndex,
        guardian_public_key::GuardianPublicKey,
        guardian_secret_key::GuardianSecretKey,
        guardian_share::{GuardianEncryptedShare, GuardianSecretKeyShare},
        hash::HValue,
        joint_election_public_key::JointElectionPublicKey,
        standard_parameters::test_parameter_do_not_use_in_production::TOY_PARAMETERS_01,
        varying_parameters::{BallotChaining, VaryingParameters},
        verifiable_decryption::ShareCombinationError,
    };

    use super::{CombinedDecryptionShare, DecryptionProof, DecryptionShare, VerifiableDecryption};

    fn key_setup(
        csprng: &mut Csprng,
        election_parameters: &ElectionParameters,
    ) -> (
        JointElectionPublicKey,
        Vec<GuardianPublicKey>,
        Vec<GuardianSecretKeyShare>,
    ) {
        let varying_parameters = &election_parameters.varying_parameters;
        //Setup some keys
        let guardian_secret_keys = varying_parameters
            .each_guardian_i()
            .map(|i| GuardianSecretKey::generate(csprng, election_parameters, i, None))
            .collect::<Vec<_>>();
        let guardian_public_keys = guardian_secret_keys
            .iter()
            .map(|secret_key| secret_key.make_public_key())
            .collect::<Vec<_>>();
        let share_vecs = guardian_public_keys
            .iter()
            .map(|pk| {
                guardian_secret_keys
                    .iter()
                    .map(|dealer_sk| {
<<<<<<< HEAD
                        GuardianEncryptedShare::new(csprng, election_parameters, dealer_sk, pk)
=======
                        GuardianEncryptedShare::encrypt(
                            csprng,
                            &election_parameters,
                            dealer_sk,
                            &pk,
                        )
                        .ciphertext
>>>>>>> 4db3f7c9
                    })
                    .collect::<Vec<_>>()
            })
            .collect::<Vec<_>>();
        let key_shares = zip(&guardian_secret_keys, share_vecs)
            .map(|(sk, shares)| {
                GuardianSecretKeyShare::compute(
                    election_parameters,
                    &guardian_public_keys,
                    &shares,
                    sk,
                )
                .unwrap()
            })
            .collect::<Vec<_>>();
        let joint_key =
            JointElectionPublicKey::compute(election_parameters, &guardian_public_keys).unwrap();
        (joint_key, guardian_public_keys, key_shares)
    }

    #[test]
    fn test_decryption_share_combination() {
        // Toy parameters according to specs
        let fixed_parameters: FixedParameters = (*TOY_PARAMETERS_01).clone();

        let varying_parameters = VaryingParameters {
            n: GuardianIndex::from_one_based_index(3).unwrap(),
            k: GuardianIndex::from_one_based_index(3).unwrap(),
            date: "2023-05-02".to_string(),
            info: "The test election".to_string(),
            ballot_chaining: BallotChaining::Prohibited,
        };
        let election_parameters = ElectionParameters {
            fixed_parameters,
            varying_parameters,
        };
        let field = &election_parameters.fixed_parameters.field;
        let group = &election_parameters.fixed_parameters.group;

        // Using x^2-1 as polynomial
        let decryption_shares = [
            DecryptionShare {
                i: GuardianIndex::from_one_based_index(1).unwrap(),
                m_i: group.g_exp(&FieldElement::from(0_u8, field)),
            },
            DecryptionShare {
                i: GuardianIndex::from_one_based_index(2).unwrap(),
                m_i: group.g_exp(&FieldElement::from(3_u8, field)),
            },
            DecryptionShare {
                i: GuardianIndex::from_one_based_index(3).unwrap(),
                m_i: group.g_exp(&FieldElement::from(8_u8, field)),
            },
        ];
        let exp_m = CombinedDecryptionShare(group.g_exp(&FieldElement::from(126_u8, field)));

        assert_eq!(
            CombinedDecryptionShare::combine(&election_parameters, &decryption_shares)
                .unwrap()
                .0,
            exp_m.0
        );

        assert_eq!(
            CombinedDecryptionShare::combine(&election_parameters, &decryption_shares[0..2])
                .unwrap_err(),
            ShareCombinationError::NotEnoughShares { l: 2, k: 3 }
        );

        let decryption_shares = [
            DecryptionShare {
                i: GuardianIndex::from_one_based_index(1).unwrap(),
                m_i: group.g_exp(&FieldElement::from(0_u8, field)),
            },
            DecryptionShare {
                i: GuardianIndex::from_one_based_index(2).unwrap(),
                m_i: group.g_exp(&FieldElement::from(3_u8, field)),
            },
            DecryptionShare {
                i: GuardianIndex::from_one_based_index(4).unwrap(),
                m_i: group.g_exp(&FieldElement::from(8_u8, field)),
            },
        ];
        assert_eq!(
            CombinedDecryptionShare::combine(&election_parameters, &decryption_shares).unwrap_err(),
            ShareCombinationError::InvalidGuardian {
                i: GuardianIndex::from_one_based_index(4).unwrap(),
                n: GuardianIndex::from_one_based_index(3).unwrap()
            }
        );

        let decryption_shares = [
            DecryptionShare {
                i: GuardianIndex::from_one_based_index(1).unwrap(),
                m_i: group.g_exp(&FieldElement::from(0_u8, field)),
            },
            DecryptionShare {
                i: GuardianIndex::from_one_based_index(2).unwrap(),
                m_i: group.g_exp(&FieldElement::from(3_u8, field)),
            },
            DecryptionShare {
                i: GuardianIndex::from_one_based_index(2).unwrap(),
                m_i: group.g_exp(&FieldElement::from(8_u8, field)),
            },
        ];
        assert_eq!(
            CombinedDecryptionShare::combine(&election_parameters, &decryption_shares).unwrap_err(),
            ShareCombinationError::DuplicateGuardian {
                i: GuardianIndex::from_one_based_index(2).unwrap()
            }
        );
    }

    #[test]
    fn test_decryption_overall() {
        let mut csprng = Csprng::new(b"test_proof_generation");
        let election_parameters = example_election_parameters();
        let fixed_parameters = &election_parameters.fixed_parameters;
        //The exact value does not matter
        let h_e = HValue::default();

        let field = &fixed_parameters.field;

        let (joint_key, public_keys, key_shares) = key_setup(&mut csprng, &election_parameters);

        let message: usize = 42;
        let nonce = field.random_field_elem(&mut csprng);
        let ciphertext = joint_key.encrypt_with(fixed_parameters, &nonce, message, false);

        let dec_shares: Vec<_> = key_shares
            .iter()
            .map(|ks| DecryptionShare::from(fixed_parameters, ks, &ciphertext))
            .collect();
        let combined_dec_share =
            CombinedDecryptionShare::combine(&election_parameters, &dec_shares).unwrap();

        let mut com_shares = vec![];
        let mut com_states = vec![];
        for ks in key_shares.iter() {
            let (share, state) = DecryptionProof::generate_commit_share(
                &mut csprng,
                fixed_parameters,
                &ciphertext,
                &ks.i,
            );
            com_shares.push(share);
            com_states.push(state);
        }
        let rsp_shares: Vec<_> = com_states
            .iter()
            .zip(&key_shares)
            .map(|(state, key_share)| {
                DecryptionProof::generate_response_share(
                    fixed_parameters,
                    &h_e,
                    &joint_key,
                    &ciphertext,
                    &combined_dec_share,
                    &com_shares,
                    state,
                    key_share,
                )
                .unwrap()
            })
            .collect();

        let proof = DecryptionProof::combine_proof(
            &election_parameters,
            &h_e,
            &ciphertext,
            &dec_shares,
            &com_shares,
            &rsp_shares,
            &public_keys,
        )
        .unwrap();

        let decryption = VerifiableDecryption::new(
            fixed_parameters,
            &joint_key,
            &ciphertext,
            &combined_dec_share,
            &proof,
        )
        .unwrap();

        assert_eq!(
            decryption.plain_text,
            FieldElement::from(message, field),
            "Decryption should match the message."
        );
        assert!(decryption.verify(fixed_parameters, &h_e, &joint_key, &ciphertext))
    }
}<|MERGE_RESOLUTION|>--- conflicted
+++ resolved
@@ -652,9 +652,6 @@
                 guardian_secret_keys
                     .iter()
                     .map(|dealer_sk| {
-<<<<<<< HEAD
-                        GuardianEncryptedShare::new(csprng, election_parameters, dealer_sk, pk)
-=======
                         GuardianEncryptedShare::encrypt(
                             csprng,
                             &election_parameters,
@@ -662,7 +659,6 @@
                             &pk,
                         )
                         .ciphertext
->>>>>>> 4db3f7c9
                     })
                     .collect::<Vec<_>>()
             })
