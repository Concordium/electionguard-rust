#![deny(clippy::unwrap_used)]
#![deny(clippy::expect_used)]
#![deny(clippy::panic)]
#![deny(clippy::manual_assert)]

//! This module provides the implementation of guardian key shares.
//!
//! For more details see Section `3.2.2` of the Electionguard specification `2.0.0`.

use num_bigint::BigUint;
use num_traits::One;
use serde::{Deserialize, Serialize};
use std::iter::zip;
use thiserror::Error;
use util::{bitwise::xor, csprng::Csprng, integer_util::to_be_bytes_left_pad};

use crate::{
    election_parameters::ElectionParameters,
    fixed_parameters::FixedParameters,
    guardian::GuardianIndex,
    guardian_public_key::GuardianPublicKey,
    guardian_secret_key::GuardianSecretKey,
    hash::{eg_h, eg_hmac, HValue},
    hashes::ParameterBaseHash,
};

/// An encrypted share for sending shares to other guardians.
#[derive(Clone, Debug, Serialize, Deserialize, PartialEq)]
pub struct GuardianEncryptedShare {
    /// The sender of the share
    pub dealer: GuardianIndex,
    /// The recipient of the share
    pub recipient: GuardianIndex,
    #[serde(
        serialize_with = "util::biguint_serde::biguint_serialize",
        deserialize_with = "util::biguint_serde::biguint_deserialize"
    )]
    /// First ciphertext part, corresponds to `C_{i,l,0}` in Equation `19`.
    pub c0: BigUint,
    /// Second ciphertext part, corresponds to `C_{i,l,1}` in Equation `19`.
    pub c1: HValue,
    /// Third ciphertext part, corresponds to `C_{i,l,2}` in Equation `19`.
    pub c2: HValue,
}

/// The secret input used to generate a [`GuardianEncryptedShare`].
///
/// This object is used in case there is a dispute about the validity of a given [`GuardianEncryptedShare`].
pub struct GuardianEncryptionSecret {
    /// The sender of the share
    pub dealer: GuardianIndex,
    /// The recipient of the share
    pub recipient: GuardianIndex,
    /// The share in plain
    pub share: BigUint,
    /// The used encryption nonce    
    pub nonce: BigUint,
}

/// A tuple consisting of a [`GuardianEncryptedShare`] and the corresponding [`GuardianEncryptionSecret`].
pub struct ShareEncryptionResult {
    // The encrypted share
    pub ciphertext: GuardianEncryptedShare,
    // The corresponding secrets
    pub secret: GuardianEncryptionSecret,
}

/// Represents errors occurring while decrypting a [`GuardianEncryptedShare`].
#[derive(Error, Debug)]
pub enum DecryptionError {
    /// Occurs if the given public key does not match the dealer.
    #[error("The dealer of the ciphertext is {i}, but the public key has index {j}.")]
    DealerIndicesMismatch { i: GuardianIndex, j: GuardianIndex },
    /// Occurs if the given secret key does not match the recipient.
    #[error("The recipient of the ciphertext is {i}, but the secret key has index {j}.")]
    RecipientIndicesMismatch { i: GuardianIndex, j: GuardianIndex },
    /// Occurs if the mac is invalid.
    #[error("The MAC does not verify.")]
    InvalidMAC,
    /// Occurs if the decrypted share is invalid with respect to the dealer's public key.
    #[error("The share does not validate against the dealer's public key.")]
    InvalidShare,
}

impl GuardianEncryptedShare {
    /// This function computes the share encryption secret key as defined in Equation `15`.
    ///
    /// The arguments are
    /// - `h_p` - the parameter base hash
    /// - `i` - the dealer index
    /// - `l` - the recipient index
    /// - `capital_k_l` - the recipient public key
    /// - `alpha` - as in Equation `14`
    /// - `beta` - as in Equation `14`
    fn secret_key(
        h_p: HValue,
        i: u32,
        l: u32,
        capital_k_l: &BigUint,
        alpha: &BigUint,
        beta: &BigUint,
    ) -> HValue {
        // v = 0x11 | b(i, 4) | b(l, 4) | b(capital_k, 512) | b(alpha,l, 512) | b(beta,l, 512)
        let mut v = vec![0x11];
        v.extend_from_slice(i.to_be_bytes().as_slice());
        v.extend_from_slice(l.to_be_bytes().as_slice());
        v.extend_from_slice(to_be_bytes_left_pad(capital_k_l, 512).as_slice());
        v.extend_from_slice(to_be_bytes_left_pad(alpha, 512).as_slice());
        v.extend_from_slice(to_be_bytes_left_pad(beta, 512).as_slice());
        eg_h(&h_p, &v)
    }

    /// This function computes the MAC key (Equation `16`) and the encryption key (Equation `17`).
    ///
    /// The arguments are
    /// - `i` - the dealer index
    /// - `l` - the recipient index
    /// - `k_i_l` - the secret key as in Equation `15`
    fn mac_and_encryption_key(i: u32, l: u32, k_i_l: &HValue) -> (HValue, HValue) {
        // label = b("share_enc_keys",14)
        let label = "share_enc_keys".as_bytes();
        // context = share_enc_keys("share_encrypt",13) | b(i, 4) | b(l, 4)
        let mut context = "share_encrypt".as_bytes().to_vec();
        context.extend_from_slice(i.to_be_bytes().as_slice());
        context.extend_from_slice(l.to_be_bytes().as_slice());
        // MAC key
        // v = 0x01 | label | 0x00 | context | 0x0200
        let mut v = vec![0x01];
        v.extend_from_slice(label);
        v.push(0x00);
        v.extend(&context);
        v.extend([0x02, 0x00]);
        let k1 = eg_hmac(k_i_l, &v);
        // encryption key
        // v = 0x02 | label | 0x00 | context | 0x0200
        let mut v = vec![0x02];
        v.extend_from_slice(label);
        v.push(0x00);
        v.extend(context);
        v.extend(vec![0x02, 0x00]);
        let k2 = eg_hmac(k_i_l, &v);

        (k1, k2)
    }

    /// This function computes the MAC as in Equation `19`.
    ///
    /// The arguments are
    /// - `k0` - the MAC key
    /// - `c0` - ciphertext part 1
    /// - `c1` - ciphertext part 2
    fn share_mac(k0: HValue, c0: &[u8], c1: &HValue) -> HValue {
        let mut v = c0.to_vec();
        v.extend_from_slice(c1.0.as_slice());
        eg_hmac(&k0, &v)
    }

    /// This function computes a [`GuardianEncryptedShare`] of a share for a given recipient and nonce.
    ///
    /// The arguments are
    /// - `fixed_parameters` - the fixed parameters
    /// - 'dealer' - the dealer index
    /// - `nonce` - the encryption nonce
    /// - `share` - the secret key share
    /// - `recipient_public_key` - the recipient's [`GuardianPublicKey`]    
    ///
    /// This function is deterministic.
    fn new(
        fixed_parameters: &FixedParameters,
        dealer: &GuardianIndex,
        nonce: &BigUint,
        share: &BigUint,
        recipient_public_key: &GuardianPublicKey,
    ) -> Self {
        let h_p = ParameterBaseHash::compute(fixed_parameters).h_p;

        let i = dealer.get_one_based_u32();
        let l = recipient_public_key.i.get_one_based_u32();
        let p: &BigUint = fixed_parameters.p.as_ref();
        let capital_k = recipient_public_key.public_key_k_i_0();

        //Generate alpha and beta (Equation 14)
        let alpha = fixed_parameters.g.modpow(nonce, p);
        let beta = capital_k.modpow(nonce, p);

        let k_i_l = Self::secret_key(h_p, i, l, capital_k, &alpha, &beta);
        let (k0, k1) = Self::mac_and_encryption_key(i, l, &k_i_l);

        //Ciphertext as in Equation (19)
        let c1 = xor(to_be_bytes_left_pad(share, 32).as_slice(), k1.0.as_slice());
        //The unwrap is justified as the output of the XOR will always be 32 bytes.
        #[allow(clippy::unwrap_used)]
        let c1 = HValue(c1[0..32].try_into().unwrap());
        let c2 = Self::share_mac(k0, to_be_bytes_left_pad(&alpha, 512).as_slice(), &c1);

        GuardianEncryptedShare {
            dealer: *dealer,
            recipient: recipient_public_key.i,
            c0: alpha,
            c1,
            c2,
        }
    }

    /// This function creates a new [`ShareEncryptionResult`] given the dealer's secret key for a given recipient.
    ///
    /// The arguments are
    /// - `csprng` - secure randomness generator
    /// - `election_parameters` - the election parameters
    /// - `dealer_private_key` - the dealer's [`GuardianSecretKey`]
    /// - `recipient_public_key` - the recipient's [`GuardianPublicKey`]
    pub fn encrypt(
        csprng: &mut Csprng,
        election_parameters: &ElectionParameters,
        dealer_private_key: &GuardianSecretKey,
        recipient_public_key: &GuardianPublicKey,
    ) -> ShareEncryptionResult {
        let fixed_parameters = &election_parameters.fixed_parameters;
        let l = recipient_public_key.i.get_one_based_u32();
        let q: &BigUint = fixed_parameters.q.as_ref();

        //Generate key share as P(l) (cf. Equations 9 and 18) using Horner's method
        let x = &BigUint::from(l);
        let mut p_l = BigUint::from(0_u8);
        for coeff in dealer_private_key.secret_coefficients.0.iter().rev() {
            p_l = (p_l * x + &coeff.0) % q;
        }
        //Generate a fresh nonce
        let nonce = csprng.next_biguint_lt(q);
        // Encrypt the share
        let ciphertext = Self::new(
            fixed_parameters,
            &dealer_private_key.i,
            &nonce,
            &p_l,
            recipient_public_key,
        );
        let secret = GuardianEncryptionSecret {
            dealer: dealer_private_key.i,
            recipient: recipient_public_key.i,
            share: p_l,
            nonce,
        };

        ShareEncryptionResult { ciphertext, secret }
    }

    /// This function decrypts and validates a [`GuardianEncryptedShare`].
    ///
    /// The arguments are
    /// - `self` - the encrypted share
    /// - `election_parameters` - the election parameters
    /// - `dealer_public_key` - the dealer's [`GuardianPublicKey`]
    /// - `recipient_secret_key` - the recipient's [`GuardianSecretKey`]
    pub fn decrypt_and_validate(
        &self,
        election_parameters: &ElectionParameters,
        dealer_public_key: &GuardianPublicKey,
        recipient_secret_key: &GuardianSecretKey,
    ) -> Result<BigUint, DecryptionError> {
        if self.dealer != dealer_public_key.i {
            return Err(DecryptionError::DealerIndicesMismatch {
                i: self.dealer,
                j: dealer_public_key.i,
            });
        }
        if self.recipient != recipient_secret_key.i {
            return Err(DecryptionError::RecipientIndicesMismatch {
                i: self.dealer,
                j: dealer_public_key.i,
            });
        }

        let i = self.dealer.get_one_based_u32();
        let l = self.recipient.get_one_based_u32();
        let fixed_parameters = &election_parameters.fixed_parameters;
        let h_p = ParameterBaseHash::compute(fixed_parameters).h_p;
        let p: &BigUint = fixed_parameters.p.as_ref();
        let capital_k = &recipient_secret_key.coefficient_commitments.0[0].0;

        let alpha = &self.c0;
        let beta = alpha.modpow(recipient_secret_key.secret_s(), p);
        let k_i_l = Self::secret_key(h_p, i, l, capital_k, alpha, &beta);

        let (k0, k1) = Self::mac_and_encryption_key(i, l, &k_i_l);
        let mac = Self::share_mac(k0, to_be_bytes_left_pad(alpha, 512).as_slice(), &self.c1);

        if mac != self.c2 {
            return Err(DecryptionError::InvalidMAC);
        }

        // Decryption as in Equation `20`
        let p_l_bytes = xor(self.c1.0.as_slice(), k1.0.as_slice());
        let p_l = BigUint::from_bytes_be(p_l_bytes.as_slice());

        // Share validity check
        let g_p_l = fixed_parameters.g.modpow(&p_l, p);
        // RHS of Equation `21`
        let l = &BigUint::from(l);
        let vec_k_i_j = &dealer_public_key.coefficient_commitments.0;
        let rhs = vec_k_i_j
            .iter()
            .enumerate()
            .fold(BigUint::one(), |prod, (j, k_i_j)| {
                //This is fine as j < k
                #[allow(clippy::unwrap_used)]
                let j: u32 = j.try_into().unwrap();
                (prod * k_i_j.0.modpow(&l.pow(j), p)) % p
            });
        if g_p_l != rhs {
            return Err(DecryptionError::InvalidShare);
        }

        Ok(p_l)
    }

    /// This function validates a [`GuardianEncryptedShare`] with respect to given [`GuardianEncryptionSecret`] and [`GuardianPublicKey`] of dealer and recipient in case of a dispute.
    ///
    /// The arguments are
    /// - `self` - the encrypted share
    /// - `election_parameters` - the election parameters
    /// - `dealer_public_key` - the dealer's [`GuardianPublicKey`]
    /// - `recipient_public_key` - the recipient's [`GuardianPublicKey`]
    /// - `secret` - the published [`GuardianEncryptionSecret`]
    /// 
    /// This function returns false if the dealer's published secrets do not match the published ciphertext, or Equation `21`. 
    /// If they match, the function returns true, meaning the recipient's claim about the wrongdoing by the dealer is dismissed.
    pub fn public_validation(
        &self,
        election_parameters: &ElectionParameters,
        dealer_public_key: &GuardianPublicKey,
        recipient_public_key: &GuardianPublicKey,
        secret: &GuardianEncryptionSecret,
    ) -> bool {
        if self.recipient != secret.recipient || self.dealer != secret.dealer {
            return false;
        }

        let fixed_parameters = &election_parameters.fixed_parameters;

        // Check that the ciphertext was computed correctly
        let expected_ciphertext = Self::new(
            fixed_parameters,
            &dealer_public_key.i,
            &secret.nonce,
            &secret.share,
            recipient_public_key,
        );
        if *self != expected_ciphertext {
            return false;
        }

        let p: &BigUint = fixed_parameters.p.as_ref();
        let l = self.recipient.get_one_based_u32();

        // Share validity check
        let g_p_l = fixed_parameters.g.modpow(&secret.share, p);
        // RHS of Equation `21`
        let l = &BigUint::from(l);
        let vec_k_i_j = &dealer_public_key.coefficient_commitments.0;
        let rhs = (0u32..).zip(vec_k_i_j)
            .fold(BigUint::one(), |prod, (j, k_i_j)| {
                //This is fine as j < k
                (prod * k_i_j.0.modpow(&l.pow(j), p)) % p
            });
        if g_p_l != rhs {
            return false;
        }

        true
    }
}

/// A guardian's share of the joint secret key, it corresponds to `P(i)` in Equation `22`.
///
/// The corresponding public key is never computed explicitly.
#[derive(Clone, Debug, Serialize, Deserialize)]
pub struct GuardianSecretKeyShare {
    /// Guardian index, 1 <= i <= [`n`](crate::varying_parameters::VaryingParameters::n).
    pub i: GuardianIndex,
    #[serde(
        serialize_with = "util::biguint_serde::biguint_serialize",
        deserialize_with = "util::biguint_serde::biguint_deserialize"
    )]
    /// Secret key share
    pub p_i: BigUint,
}

/// Represents errors occurring while combining shares to compute a [`GuardianSecretKeyShare`].
#[derive(Error, Debug)]
pub enum ShareCombinationError {
    /// Occurs if a given public key is invalid.
    #[error("Public key of guardian {0} is invalid.")]
    InvalidPublicKey(GuardianIndex),
    /// Occurs if multiple public keys of the same guardian are given.
    #[error("Guardian {0} is represented more than once in the guardian public keys.")]
    DuplicateGuardian(GuardianIndex),
    /// Occurs if the public key of a guardian is missing.
    #[error("The public key of guardian {0} is missing.")]
    MissingGuardian(String),
    /// Occurs if any share could not be decrypted.
    #[error("Could not decrypt and validate all shares. There are issues with shares from the following guardians: {0}")]
    DecryptionError(String),
}

impl GuardianSecretKeyShare {
    /// This function computes a new [`GuardianSecretKeyShare`] from a list of [`GuardianEncryptedShare`].
    ///
    /// The arguments are
<<<<<<< HEAD
    /// - election_parameters - the election parameters
    /// - guardian_public_keys - a list of `GuardianPublicKey`
    /// - encrypted_shares - a list of `GuardianEncryptedShare`
    /// - recipient_secret_key - the recipient's `GuardianSecretKey`
=======
    /// - `election_parameters` - the election parameters
    /// - `h_p` - the parameter base hash
    /// - `guardian_public_keys` - a list of [`GuardianPublicKey`]
    /// - `encrypted_shares` - a list of [`GuardianEncryptedShare`]
    /// - `recipient_secret_key` - the recipient's [`GuardianSecretKey`]
    ///
>>>>>>> 4db3f7c9
    /// This function assumes that i-th encrypted_share and the i-th guardian_public_key are from the same guardian.
    pub fn compute(
        election_parameters: &ElectionParameters,
        guardian_public_keys: &[GuardianPublicKey],
        encrypted_shares: &[GuardianEncryptedShare],
        recipient_secret_key: &GuardianSecretKey,
    ) -> Result<Self, ShareCombinationError> {
        let fixed_parameters = &election_parameters.fixed_parameters;
        let varying_parameters = &election_parameters.varying_parameters;
        let n = varying_parameters.n.get_one_based_usize();

        // Validate every supplied guardian public key.
        for guardian_public_key in guardian_public_keys {
            if guardian_public_key.validate(election_parameters).is_err() {
                return Err(ShareCombinationError::InvalidPublicKey(
                    guardian_public_key.i,
                ));
            }
        }

        // Verify that every guardian is represented exactly once.
        let mut seen = vec![false; n];
        for guardian_public_key in guardian_public_keys {
            let seen_ix = guardian_public_key.i.get_zero_based_usize();
            if seen[seen_ix] {
                return Err(ShareCombinationError::DuplicateGuardian(
                    guardian_public_key.i,
                ));
            }
            seen[seen_ix] = true;
        }

        let missing_guardian_ixs: Vec<usize> = seen
            .iter()
            .enumerate()
            .filter(|&(_ix, &seen)| !seen)
            .map(|(ix, _)| ix)
            .collect();

        if !missing_guardian_ixs.is_empty() {
            let info = missing_guardian_ixs.iter().fold(String::new(), |acc, ix| {
                if acc.is_empty() {
                    (ix + 1).to_string()
                } else {
                    acc + "," + &(ix + 1).to_string()
                }
            });
            return Err(ShareCombinationError::MissingGuardian(info));
        }

        // Decrypt and validate shares
        let mut shares = vec![];
        let mut issues = vec![];
        for (pk, share) in zip(guardian_public_keys, encrypted_shares) {
            let res = share.decrypt_and_validate(election_parameters, pk, recipient_secret_key);
            match res {
                Err(e) => issues.push((pk.i, e)),
                Ok(share) => shares.push(share),
            }
        }
        if !issues.is_empty() {
            let info = issues.iter().fold(String::new(), |acc, (i,_)| {
                if acc.is_empty() {
                    i.get_one_based_usize().to_string()
                } else {
                    acc + "," + &i.get_one_based_usize().to_string()
                }
            });            
            return Err(ShareCombinationError::DecryptionError(info));
        }

        let key = shares.iter().fold(BigUint::from(0_u8), |mut acc, share| {
            acc += share;
            acc % fixed_parameters.q.as_ref()
        });

        Ok(Self {
            i: recipient_secret_key.i,
            p_i: key,
        })
    }
}

#[cfg(test)]
mod test {
    use num_bigint::BigUint;
    use std::iter::zip;
    use util::{csprng::Csprng, integer_util::field_lagrange_at_zero};

    use crate::{
        example_election_parameters::example_election_parameters, guardian::GuardianIndex,
        guardian_secret_key::GuardianSecretKey,
    };

    use super::{GuardianEncryptedShare, GuardianSecretKeyShare};

    #[test]
    fn test_text_encoding() {
        assert_eq!("share_enc_keys".as_bytes().len(), 14);
        assert_eq!("share_encrypt".as_bytes().len(), 13);
    }

    #[test]
    fn test_encryption_decryption() {
        let mut csprng = Csprng::new(b"test_proof_generation");

        let election_parameters = example_election_parameters();

        let index_one = GuardianIndex::from_one_based_index(1).unwrap();
        let index_two = GuardianIndex::from_one_based_index(2).unwrap();
        let sk_one =
            GuardianSecretKey::generate(&mut csprng, &election_parameters, index_one, None);
        let sk_two =
            GuardianSecretKey::generate(&mut csprng, &election_parameters, index_two, None);
        let pk_one = sk_one.make_public_key();
        let pk_two = sk_two.make_public_key();

        let encrypted_result =
            GuardianEncryptedShare::encrypt(&mut csprng, &election_parameters, &sk_one, &pk_two);

        let result = encrypted_result.ciphertext.decrypt_and_validate(
            &election_parameters,
            &pk_one,
            &sk_two,
        );

        assert!(result.is_ok(), "The decrypted share should be valid");
    }

    #[test]
    fn test_key_sharing() {
        let mut csprng = Csprng::new(b"test_proof_generation");

        let election_parameters = example_election_parameters();

        let fixed_parameters = &election_parameters.fixed_parameters;
        let varying_parameters = &election_parameters.varying_parameters;

        let guardian_secret_keys = varying_parameters
            .each_guardian_i()
            .map(|i| GuardianSecretKey::generate(&mut csprng, &election_parameters, i, None))
            .collect::<Vec<_>>();

        let guardian_public_keys = guardian_secret_keys
            .iter()
            .map(|secret_key| secret_key.make_public_key())
            .collect::<Vec<_>>();

        // Compute secret key shares
        let share_vecs = guardian_public_keys
            .iter()
            .map(|pk| {
                guardian_secret_keys
                    .iter()
                    .map(|dealer_sk| {
                        GuardianEncryptedShare::encrypt(
                            &mut csprng,
                            &election_parameters,
                            dealer_sk,
                            pk,
                        )
                        .ciphertext
                    })
                    .collect::<Vec<_>>()
            })
            .collect::<Vec<_>>();
        let key_shares = zip(&guardian_secret_keys, share_vecs)
            .map(|(sk, shares)| {
                GuardianSecretKeyShare::compute(
                    &election_parameters,
                    &guardian_public_keys,
                    &shares,
                    sk,
                )
                .unwrap()
            })
            .collect::<Vec<_>>();

        // Compute joint secret key from secret keys
        let joint_key_1 =
            guardian_secret_keys
                .iter()
                .fold(BigUint::from(0_u8), |mut acc, share| {
                    acc += share.secret_s();
                    acc % fixed_parameters.q.as_ref()
                });

        // Compute joint secret key from shares
        let xs = guardian_public_keys
            .iter()
            .map(|pk| BigUint::from(pk.i.get_one_based_u32()))
            .collect::<Vec<_>>();
        let ys = key_shares.iter().map(|s| s.p_i.clone()).collect::<Vec<_>>();
        let joint_key_2 = field_lagrange_at_zero(&xs, &ys, &fixed_parameters.q);

        assert_eq!(Some(joint_key_1), joint_key_2, "Joint keys should match.")
    }

    #[test]
    fn test_public_validation() {
        let mut csprng = Csprng::new(b"test_public_validation");

        let election_parameters = example_election_parameters();

        let index_one = GuardianIndex::from_one_based_index(1).unwrap();
        let index_two = GuardianIndex::from_one_based_index(2).unwrap();
        let sk_one =
            GuardianSecretKey::generate(&mut csprng, &election_parameters, index_one, None);
        let sk_two =
            GuardianSecretKey::generate(&mut csprng, &election_parameters, index_two, None);
        let pk_one = sk_one.make_public_key();
        let pk_two = sk_two.make_public_key();

        let enc_res_1 =
            GuardianEncryptedShare::encrypt(&mut csprng, &election_parameters, &sk_one, &pk_two);

        let enc_res_2 =
            GuardianEncryptedShare::encrypt(&mut csprng, &election_parameters, &sk_one, &pk_one);
        let enc_res_3 =
            GuardianEncryptedShare::encrypt(&mut csprng, &election_parameters, &sk_two, &pk_one);

        assert!(
            enc_res_1.ciphertext.public_validation(
                &election_parameters,
                &pk_one,
                &pk_two,
                &enc_res_1.secret
            ),
            "The ciphertext should be valid"
        );
        assert!(
            !enc_res_2.ciphertext.public_validation(
                &election_parameters,
                &pk_one,
                &pk_two,
                &enc_res_1.secret
            ),
            "The ciphertext should not be valid"
        );
        assert!(
            !enc_res_3.ciphertext.public_validation(
                &election_parameters,
                &pk_one,
                &pk_two,
                &enc_res_1.secret
            ),
            "The ciphertext should not be valid"
        );
    }
}<|MERGE_RESOLUTION|>--- conflicted
+++ resolved
@@ -407,19 +407,11 @@
     /// This function computes a new [`GuardianSecretKeyShare`] from a list of [`GuardianEncryptedShare`].
     ///
     /// The arguments are
-<<<<<<< HEAD
-    /// - election_parameters - the election parameters
-    /// - guardian_public_keys - a list of `GuardianPublicKey`
-    /// - encrypted_shares - a list of `GuardianEncryptedShare`
-    /// - recipient_secret_key - the recipient's `GuardianSecretKey`
-=======
     /// - `election_parameters` - the election parameters
-    /// - `h_p` - the parameter base hash
     /// - `guardian_public_keys` - a list of [`GuardianPublicKey`]
     /// - `encrypted_shares` - a list of [`GuardianEncryptedShare`]
     /// - `recipient_secret_key` - the recipient's [`GuardianSecretKey`]
     ///
->>>>>>> 4db3f7c9
     /// This function assumes that i-th encrypted_share and the i-th guardian_public_key are from the same guardian.
     pub fn compute(
         election_parameters: &ElectionParameters,
